--- conflicted
+++ resolved
@@ -1,13 +1,9 @@
-<<<<<<< HEAD
-=======
 import datetime
-from copy import copy
+import pathlib
 import time
->>>>>>> 503d1ead
-import pathlib
 import warnings
 from typing import Optional, List
-from urllib.parse import urljoin, urlparse, quote
+from urllib.parse import urljoin, urlparse
 
 import requests
 from bs4 import BeautifulSoup
@@ -18,84 +14,45 @@
 from .record import Record
 from .record_parser import RecordParser
 
-<<<<<<< HEAD
-default_user_agent = "Mozilla/5.0 (Windows NT 6.1; WOW64; Trident/7.0; rv:11.0) like Gecko"
-=======
 DEFAULT_USER_AGENT = "Mozilla/5.0 (Windows NT 6.1; WOW64; Trident/7.0; rv:11.0) like Gecko"
 FREENOM_BASE_URL = 'https://my.freenom.com'
->>>>>>> 503d1ead
-
-_base_url = "https://my.freenom.com"
-parsed_base_url = urlparse(_base_url)
-login_url = urljoin(_base_url, 'dologin.php')
-client_area_url = urljoin(_base_url, 'clientarea.php')
-list_domain_url = f'{client_area_url}?action=domains'
+
+PARSED_FREENOM_BASE_URL = urlparse(FREENOM_BASE_URL)
+LOGIN_URL = urljoin(FREENOM_BASE_URL, 'dologin.php')
+CLIENT_AREA_URL = urljoin(FREENOM_BASE_URL, 'clientarea.php')
+LIST_DOMAIN_URL = f'{CLIENT_AREA_URL}?action=domains'
 
 
 class Freenom(object):
-<<<<<<< HEAD
-    def __init__(self, user_agent: str = default_user_agent):
+    def __init__(self, user_agent: str = DEFAULT_USER_AGENT):
         self.session = requests.Session()
         self.session.headers.update({'User-Agent': user_agent})
 
     def __del__(self):
         self.session.close()
 
-    @staticmethod
-    def findcert():
-        p = pathlib.Path(__file__).parent
-        p = (p / "data" / "chain.pem")
-        if p.exists():
-            warnings.warn(f"Using custom chain.pem \"{p.absolute()}\"")
-            return str(p)
-        return None
-
-    def login(self, login: str, password: str, url: str = login_url) -> bool:
+    def login(self, login: str, password: str, url: str = LOGIN_URL) -> bool:
         token = self._get_login_token()
         payload = {'token': token,
                    'username': login,
-                   'password': password}
+                   'password': password,
+                   'rememberme': ''}
         host_name = urlparse(url).hostname
-        if host_name != parsed_base_url.hostname:
-            warnings.warn(f"Using another host than {parsed_base_url.hostname} is not tested")
+        if host_name != PARSED_FREENOM_BASE_URL.hostname:
+            warnings.warn(f"Using another host than {PARSED_FREENOM_BASE_URL.hostname} is not tested")
+        time.sleep(1)
         r = self.session.post(url, payload,
                               headers={'Host': host_name, 'Referer': f'https://{host_name}/clientarea.php'})
         r.raise_for_status()
         return self.is_logged_in(r)
 
-    def list_domains(self, url: str = list_domain_url) -> List[Domain]:
+    def list_domains(self, url: str = LIST_DOMAIN_URL) -> List[Domain]:
         token = self._get_domain_token()
         payload = {'token': token,
                    'itemlimit': 'all'}
+        time.sleep(1)
         r = self.session.post(url, payload)
         r.raise_for_status()
-=======
-    def __init__(self, user_agent=DEFAULT_USER_AGENT, *args, **kwargs):
-        self.session = requests.Session()
-        self.session.headers.update({'User-Agent': user_agent})
-        self.session.verify = True
-
-
-    def login(self, login, password, url=FREENOM_BASE_URL+"/dologin.php"):
-        token = self._get_login_token()
-        playload = {'token': token,
-                    'username': login,
-                    'password': password,
-                    'rememberme': ''
-                    }
-        time.sleep(1)
-        r = self.session.post(url, playload, headers={'Host': 'my.freenom.com', 'Referer': FREENOM_BASE_URL+'/clientarea.php'})
-        assert r, "couldn't get %s" % url
-        return self.is_logged_in(r)
-
-    def list_domains(self, url=FREENOM_BASE_URL+'/clientarea.php?action=domains'):
-        token = self._get_domain_token()
-        playload = {'token': token,
-                    'itemlimit': 'all'}
-        time.sleep(1)
-        r = self.session.post(url, playload)
-        assert r, "couldn't get %s" % url
->>>>>>> 503d1ead
         return DomainParser.parse(r.text)
 
     def list_records(self, domain: Domain):
@@ -125,7 +82,6 @@
             'token': token
         }
         record_id = "addrecord[%d]" % 0
-<<<<<<< HEAD
         payload[record_id + "[name]"] = str(record.name)
         payload[record_id + "[type]"] = record.type.name
         payload[record_id + "[ttl]"] = str(record.ttl)
@@ -135,20 +91,8 @@
         payload[record_id + "[weight]"] = ""
         payload[record_id + "[forward_type]"] = "1"
 
+        time.sleep(1)
         r = self.session.post(url, data=payload)
-=======
-        playload[record_id + "[name]"] = str(record.name)
-        playload[record_id + "[type]"] = record.type.name
-        playload[record_id + "[ttl]"] = str(record.ttl)
-        playload[record_id + "[value]"] = str(record.target)
-        playload[record_id + "[priority]"] = ""
-        playload[record_id + "[port]"] = ""
-        playload[record_id + "[weight]"] = ""
-        playload[record_id + "[forward_type]"] = "1"
-
-        time.sleep(1)
-        r = self.session.post(url, data=playload)
->>>>>>> 503d1ead
         soup = BeautifulSoup(r.text, "html.parser")
         errs = soup.find_all(attrs={'class': 'dnserror'})
         if errs:
@@ -175,19 +119,15 @@
             payload[record_id + "[ttl]"] = str(rec.ttl)
             payload[record_id + "[value]"] = str(rec.target)
 
-<<<<<<< HEAD
+        time.sleep(1)
         r = self.session.post(url, data=payload)
-=======
-        time.sleep(1)
-        r = self.session.post(url, data=playload)
->>>>>>> 503d1ead
         soup = BeautifulSoup(r.text, "html.parser")
         errs = soup.find_all(attrs={'class': 'dnserror'})
         if errs:
             raise UpdateError([e.text for e in errs], record, records)
         return len(soup.find_all(attrs={'class': 'dnssuccess'}))
 
-    def remove_record(self, record: Record, records: Optional[List[Record]] = None, url=client_area_url) -> bool:
+    def remove_record(self, record: Record, records: Optional[List[Record]] = None, url=CLIENT_AREA_URL) -> bool:
         if records is None:
             records = self.list_records(record.domain)
         if not self.contains_record(record, records):
@@ -229,7 +169,7 @@
             records = self.list_records(record.domain)
         return next((rec for rec in records if record.name == rec.name and record.type == rec.type), None)
 
-    def contains_record(self, record, records: Optional[List[Record]] = None):
+    def contains_record(self, record: Record, records: Optional[List[Record]] = None):
         return self.get_matching_record(record, records) is not None
 
     def __contains__(self, item):
@@ -256,39 +196,30 @@
             payload[record_id + "[ttl]"] = str(rec.ttl)
             payload[record_id + "[value]"] = str(rec.target)
 
-<<<<<<< HEAD
+        time.sleep(1)
         return bool(self.session.post(url, data=payload))
 
     @staticmethod
     def manage_domain_url(domain: Domain):
-        return f"{client_area_url}?managedns={quote(domain.name)}&domainid={quote(domain.id)}"
-
-    def is_logged_in(self, r: Optional[requests.Response] = None, url: str = client_area_url):
-=======
-        time.sleep(1)
-        return bool(self.session.post(url, data=playload))
-
-    @staticmethod
-    def manage_domain_url(domain):
-        return FREENOM_BASE_URL+"/clientarea.php?managedns={0.name}&domainid={0.id}".format(domain)
+        return FREENOM_BASE_URL + "/clientarea.php?managedns={0.name}&domainid={0.id}".format(domain)
 
     def need_renew(self, domain):
         return domain and domain.expire_date - datetime.date.today() < datetime.timedelta(days=14)
 
-    def renew(self, domain, period="12M", url=FREENOM_BASE_URL+'/domains.php?submitrenewals=true'):
+    def renew(self, domain, period="12M", url=FREENOM_BASE_URL + '/domains.php?submitrenewals=true'):
         if self.need_renew(domain):
             # keep this request to simulate humain usage and get token
             token = self._get_renew_token(domain)
-            playload = {'token': token,
-                'renewalid': "{0.id}".format(domain),
-                'renewalperiod[{0.id}]'.format(domain): period,
-                'paymentmethod': 'credit'
-                }
+            payload = {'token': token,
+                       'renewalid': "{0.id}".format(domain),
+                       'renewalperiod[{0.id}]'.format(domain): period,
+                       'paymentmethod': 'credit'
+                       }
             headers = {'Host': 'my.freenom.com',
-            'Referer': FREENOM_BASE_URL+"/domains.php?a=renewdomain&domain={0.id}".format(domain)}
+                       'Referer': FREENOM_BASE_URL + "/domains.php?a=renewdomain&domain={0.id}".format(domain)}
             time.sleep(1)
-            r = self.session.post(url, playload, headers=headers)
-            assert r, "couldn't get %s" % url
+            r = self.session.post(url, payload, headers=headers)
+            r.raise_for_status()
             return 'Order Confirmation' in r.text
         return False
 
@@ -299,11 +230,11 @@
         i = 1
         token = self._get_set_ns_token(domain)
         params = {
-                'id': domain.id,
-                'token': token,
-                'sub': 'savens',
-                'nschoice': 'custom'
-                }
+            'id': domain.id,
+            'token': token,
+            'sub': 'savens',
+            'nschoice': 'custom'
+        }
         for e in ns:
             params['ns' + str(i)] = e
             i += 1
@@ -311,50 +242,38 @@
             params['ns' + str(i)] = ''
             i += 1
         headers = {
-                'Host': 'my.freenom.com',
-                'Referer': url
-                }
+            'Host': 'my.freenom.com',
+            'Referer': url
+        }
         time.sleep(1)
         r = self.session.post(url, params, headers=headers)
-        assert r, "couldn't get %s" % url
+        r.raise_for_status()
         return 'Changes Saved Successfully!' in r.text
 
-    def is_logged_in(self, r=None, url=FREENOM_BASE_URL+"/clientarea.php"):
->>>>>>> 503d1ead
+    def is_logged_in(self, r: Optional[requests.Response] = None, url: str = CLIENT_AREA_URL):
         if r is None:
             time.sleep(1)
             r = self.session.get(url)
             r.raise_for_status()
         return '<section class="greeting">' in r.text
 
-<<<<<<< HEAD
-    def _get_login_token(self, url: str = client_area_url):
+    def _get_login_token(self, url: str = CLIENT_AREA_URL):
         return self._get_token(url)
 
-    def _get_domain_token(self, url: str = list_domain_url):
-=======
-    def _get_login_token(self, url=FREENOM_BASE_URL+"/clientarea.php"):
-        return self._get_token(url)
-
-    def _get_domain_token(self, url=FREENOM_BASE_URL+'/clientarea.php?action=domains'):
->>>>>>> 503d1ead
+    def _get_domain_token(self, url: str = LIST_DOMAIN_URL):
         return self._get_token(url)
 
     def _get_manage_domain_token(self, url: str):
         return self._get_token(url)
 
-<<<<<<< HEAD
+    def _get_renew_token(self, domain, url=FREENOM_BASE_URL + "/domains.php?a=renewdomain&domain={0.id}"):
+        return self._get_token(url.format(domain))
+
+    def _get_set_ns_token(self, domain, url=FREENOM_BASE_URL + "/clientarea.php?action=domaindetails&domain={0.id}"):
+        return self._get_token(url.format(domain))
+
     def _get_token(self, url: str):
-=======
-    def _get_renew_token(self, domain, url=FREENOM_BASE_URL+"/domains.php?a=renewdomain&domain={0.id}"):
-        return self._get_token(url.format(domain))
-    
-    def _get_set_ns_token(self, domain, url=FREENOM_BASE_URL+"/clientarea.php?action=domaindetails&domain={0.id}"):
-        return self._get_token(url.format(domain))
-
-    def _get_token(self, url):
-        time.sleep(1)
->>>>>>> 503d1ead
+        time.sleep(1)
         r = self.session.get(url)
         r.raise_for_status()
         soup = BeautifulSoup(r.text, "html.parser")
