--- conflicted
+++ resolved
@@ -18,11 +18,6 @@
 
 WORKDIR /
 
-<<<<<<< HEAD
-RUN python3 setup.py install
-
-CMD fdu process -i -c -t 3600 /etc/freenom.yml
-=======
 # Make sure that we can run container
 #  and pass args directly to our script
 ENTRYPOINT [ "fdu" ]
@@ -30,4 +25,3 @@
 # By default we will start an auto-update process
 #  with a configuration file passed to it
 CMD ["process", "/etc/freenom.yml"]
->>>>>>> fa3699db
